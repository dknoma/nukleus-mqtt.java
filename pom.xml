--- conflicted
+++ resolved
@@ -53,13 +53,8 @@
 
     <nukleus.plugin.version>0.44</nukleus.plugin.version>
 
-<<<<<<< HEAD
     <nukleus.mqtt.spec.version>develop-SNAPSHOT</nukleus.mqtt.spec.version>
     <reaktor.version>0.104</reaktor.version>
-=======
-    <nukleus.mqtt.spec.version>0.16</nukleus.mqtt.spec.version>
-    <reaktor.version>0.115</reaktor.version>
->>>>>>> db6c2c22
   </properties>
 
   <dependencies>
