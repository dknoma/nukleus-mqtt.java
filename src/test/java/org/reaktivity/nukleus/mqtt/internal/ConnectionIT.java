/**
 * Copyright 2016-2019 The Reaktivity Project
 *
 * The Reaktivity Project licenses this file to you under the Apache License,
 * version 2.0 (the "License"); you may not use this file except in compliance
 * with the License. You may obtain a copy of the License at:
 *
 *   http://www.apache.org/licenses/LICENSE-2.0
 *
 * Unless required by applicable law or agreed to in writing, software
 * distributed under the License is distributed on an "AS IS" BASIS, WITHOUT
 * WARRANTIES OR CONDITIONS OF ANY KIND, either express or implied. See the
 * License for the specific language governing permissions and limitations
 * under the License.
 */

package org.reaktivity.nukleus.mqtt.internal;

import static java.util.concurrent.TimeUnit.SECONDS;
import static org.junit.rules.RuleChain.outerRule;
import static org.reaktivity.nukleus.mqtt.internal.MqttConfiguration.PUBLISH_TIMEOUT;
import static org.reaktivity.reaktor.test.ReaktorRule.EXTERNAL_AFFINITY_MASK;

import org.junit.Ignore;
import org.junit.Rule;
import org.junit.Test;
import org.junit.rules.DisableOnDebug;
import org.junit.rules.TestRule;
import org.junit.rules.Timeout;
import org.kaazing.k3po.junit.annotation.Specification;
import org.kaazing.k3po.junit.rules.K3poRule;
import org.reaktivity.reaktor.test.ReaktorRule;

public class ConnectionIT
{
    private final K3poRule k3po = new K3poRule()
            .addScriptRoot("route", "org/reaktivity/specification/nukleus/mqtt/control/route")
            .addScriptRoot("client", "org/reaktivity/specification/mqtt")
            .addScriptRoot("server", "org/reaktivity/specification/nukleus/mqtt/streams");

    private final TestRule timeout = new DisableOnDebug(new Timeout(10, SECONDS));

    private final ReaktorRule reaktor = new ReaktorRule()
<<<<<<< HEAD
            .directory("target/nukleus-itests")
            .commandBufferCapacity(1024)
            .responseBufferCapacity(1024)
            .counterValuesBufferCapacity(8192)
            .nukleus("mqtt"::equals)
            .configure(PUBLISH_TIMEOUT, 5L)
            .configure(ReaktorConfiguration.REAKTOR_DRAIN_ON_CLOSE, false)
            .affinityMask("target#0", EXTERNAL_AFFINITY_MASK)
            .clean();
=======
        .directory("target/nukleus-itests")
        .commandBufferCapacity(1024)
        .responseBufferCapacity(1024)
        .counterValuesBufferCapacity(8192)
        .nukleus("mqtt"::equals)
        .configure(PUBLISH_TIMEOUT, 5L)
        .affinityMask("target#0", EXTERNAL_AFFINITY_MASK)
        .clean();
>>>>>>> 05594ab8

    @Rule
    public final TestRule chain = outerRule(reaktor).around(k3po).around(timeout);

    @Test
    @Specification({
        "${route}/server/controller",
        "${client}/connect/successful/client"})
    public void shouldExchangeConnectAndConnackPackets() throws Exception
    {
        k3po.finish();
    }

    @Test
    @Specification({
        "${route}/server/controller",
        "${client}/ping/client"})
    public void shouldExchangeConnectionPacketsThenPingPackets() throws Exception
    {
        k3po.finish();
    }

    @Test
    @Specification({
        "${route}/server/controller",
        "${client}/disconnect/client"})
    public void shouldExchangeConnectionPacketsThenDisconnect() throws Exception
    {
        k3po.finish();
    }

    @Test
    @Specification({
        "${route}/server/controller",
        "${client}/unsubscribe/client",
        "${server}/connect.as.receiver.with.exact.topic.filter/server"})
    public void shouldExchangeConnectionPacketsThenUnsubscribeAfterSubscribe() throws Exception
    {
        k3po.finish();
    }

    @Test
    @Specification({
        "${route}/server/controller",
        "${client}/publish/send.at.most.once/client",
        "${server}/send.at.most.once/server"})
    public void shouldExchangeConnectionPacketsThenPublish() throws Exception
    {
        k3po.finish();
    }

    @Test
    @Specification({
        "${route}/server/controller",
        "${client}/publish/send.multiple.messages/client",
        "${server}/send.multiple.messages/server"})
    public void shouldExchangeConnectionPacketsThenPublishMultipleMessages() throws Exception
    {
        k3po.finish();
    }

    @Test
    @Specification({
        "${route}/server/controller",
        "${client}/publish/send.multiple.messages/client",
        "${server}/send.multiple.messages.then.timeout/server"})
    public void shouldExchangeConnectionPacketsThenPublishMultipleMessagesThenTimeout() throws Exception
    {
        k3po.start();
        Thread.sleep(5000); // third message doesn't get delivered if publish stream timesout
        k3po.finish();
    }

    @Ignore
    @Test
    @Specification({
        "${route}/server/controller",
        "${client}/publish/receive.at.most.once/client",
        "${server}/receive.at.most.once/server"})
    public void shouldReceivePublishAfterSubscribe() throws Exception
    {
        k3po.finish();
    }

    @Test
    @Specification({
        "${route}/server/controller",
        "${client}/connect/invalid.protocol.version/client"})
    public void shouldRejectInvalidMqttProtocolVersion() throws Exception
    {
        k3po.finish();
    }

    @Test
    @Specification({
        "${route}/server/controller",
        "${client}/connect/invalid.flags/client"})
    public void shouldRejectMalformedConnectPacket() throws Exception
    {
        k3po.finish();
    }

    @Test
    @Specification({
        "${route}/server/controller",
        "${client}/subscribe/invalid.fixed.header.flags/client"})
    public void shouldRejectMalformedSubscribePacket() throws Exception
    {
        k3po.finish();
    }

    @Test
    @Specification({
        "${route}/server/controller",
        "${client}/unsubscribe/invalid.fixed.header.flags/client",
        "${server}/connect.as.receiver.with.exact.topic.filter/server"})
    public void shouldExchangeConnectionPacketsThenRejectMalformedUnsubscribePacket() throws Exception
    {
        k3po.finish();
    }

    @Test
    @Specification({
        "${route}/server/controller",
        "${client}/disconnect/invalid.fixed.header.flags/client"})
    public void shouldRejectMalformedDisconnectPacket() throws Exception
    {
        k3po.finish();
    }

    @Test
    @Specification({
        "${route}/server/controller",
        "${client}/connect/reject.second.connect/client"})
    public void shouldRejectSecondConnectPacket() throws Exception
    {
        k3po.finish();
    }

    @Test
    @Specification({
        "${route}/server/controller",
        "${client}/connect/successful.fragmented/client"})
    public void shouldProcessFragmentedConnectPacket() throws Exception
    {
        k3po.finish();
    }

    @Test
    @Specification({
        "${route}/server/controller",
        "${client}/subscribe/single.topic.filter.exact/client",
        "${server}/connect.as.receiver.with.exact.topic.filter/server"})
    public void shouldSubscribeToOneExactTopic() throws Exception
    {
        k3po.finish();
    }

    @Test
    @Specification({
        "${route}/server/controller",
        "${client}/subscribe/single.topic.filter.wildcard/client",
        "${server}/connect.as.receiver.with.wildcard.topic.filter/server"})
    public void shouldSubscribeToWildcardTopic() throws Exception
    {
        k3po.finish();
    }

    @Test
    @Specification({
        "${route}/server/controller",
        "${client}/subscribe/aggregated.topic.filters.both.exact/client",
        "${server}/connect.as.receiver.with.aggregated.topic.filters.both.exact/server"})
    public void shouldSubscribeWithTwoTopicsBothExactOneSubscribePacket() throws Exception
    {
        k3po.finish();
    }

    @Test
    @Specification({
        "${route}/server/controller",
        "${client}/subscribe/isolated.topic.filters.both.exact/client",
        "${server}/connect.as.receiver.with.isolated.topic.filters.both.exact/server"})
    public void shouldSubscribeWithTwoTopicsBothExactTwoSubscribePackets() throws Exception
    {
        k3po.finish();
    }

    @Test
    @Specification({
        "${route}/server/controller",
        "${client}/subscribe/aggregated.topic.filters.both.wildcard/client",
        "${server}/connect.as.receiver.with.aggregated.topic.filters.both.wildcard/server"})
    public void shouldSubscribeWithTwoTopicsBothWildcardOneSubscribePacket() throws Exception
    {
        k3po.finish();
    }

    @Test
    @Specification({
        "${route}/server/controller",
        "${client}/subscribe/isolated.topic.filters.both.wildcard/client",
        "${server}/connect.as.receiver.with.isolated.topic.filters.both.wildcard/server"})
    public void shouldSubscribeWithTwoTopicsBothWildcardTwoSubscribePackets() throws Exception
    {
        k3po.finish();
    }

    @Test
    @Specification({
        "${route}/server/controller",
        "${client}/subscribe/aggregated.topic.filters.exact.and.wildcard/client",
        "${server}/connect.as.receiver.with.aggregated.topic.filters.exact.and.wildcard/server"})
    public void shouldSubscribeWithTwoTopicsOneExactOneSubscribePacket() throws Exception
    {
        k3po.finish();
    }

    @Test
    @Specification({
        "${route}/server/controller",
        "${client}/subscribe/isolated.topic.filters.exact.and.wildcard/client",
        "${server}/connect.as.receiver.with.isolated.topic.filters.exact.and.wildcard/server"})
    public void shouldSubscribeWithTwoTopicsOneExactTwoSubscribePackets() throws Exception
    {
        k3po.finish();
    }
}<|MERGE_RESOLUTION|>--- conflicted
+++ resolved
@@ -34,24 +34,13 @@
 public class ConnectionIT
 {
     private final K3poRule k3po = new K3poRule()
-            .addScriptRoot("route", "org/reaktivity/specification/nukleus/mqtt/control/route")
-            .addScriptRoot("client", "org/reaktivity/specification/mqtt")
-            .addScriptRoot("server", "org/reaktivity/specification/nukleus/mqtt/streams");
+        .addScriptRoot("route", "org/reaktivity/specification/nukleus/mqtt/control/route")
+        .addScriptRoot("client", "org/reaktivity/specification/mqtt")
+        .addScriptRoot("server", "org/reaktivity/specification/nukleus/mqtt/streams");
 
     private final TestRule timeout = new DisableOnDebug(new Timeout(10, SECONDS));
 
     private final ReaktorRule reaktor = new ReaktorRule()
-<<<<<<< HEAD
-            .directory("target/nukleus-itests")
-            .commandBufferCapacity(1024)
-            .responseBufferCapacity(1024)
-            .counterValuesBufferCapacity(8192)
-            .nukleus("mqtt"::equals)
-            .configure(PUBLISH_TIMEOUT, 5L)
-            .configure(ReaktorConfiguration.REAKTOR_DRAIN_ON_CLOSE, false)
-            .affinityMask("target#0", EXTERNAL_AFFINITY_MASK)
-            .clean();
-=======
         .directory("target/nukleus-itests")
         .commandBufferCapacity(1024)
         .responseBufferCapacity(1024)
@@ -60,7 +49,6 @@
         .configure(PUBLISH_TIMEOUT, 5L)
         .affinityMask("target#0", EXTERNAL_AFFINITY_MASK)
         .clean();
->>>>>>> 05594ab8
 
     @Rule
     public final TestRule chain = outerRule(reaktor).around(k3po).around(timeout);
